"""
URL configuration for config project.

The `urlpatterns` list routes URLs to views. For more information please see:
    https://docs.djangoproject.com/en/4.2/topics/http/urls/
Examples:
Function views
    1. Add an import:  from my_app import views
    2. Add a URL to urlpatterns:  path('', views.home, name='home')
Class-based views
    1. Add an import:  from other_app.views import Home
    2. Add a URL to urlpatterns:  path('', Home.as_view(), name='home')
Including another URLconf
    1. Import the include() function: from django.urls import include, path
    2. Add a URL to urlpatterns:  path('blog/', include('blog.urls'))
"""
from django.contrib import admin
from django.urls import path, include
from django.conf import settings
from django.conf.urls.static import static
from django.views.generic import TemplateView
from django.contrib.auth.views import LoginView, LogoutView
from django.shortcuts import redirect

# View personalizada para redirecionar para o dashboard apropriado com base no tipo de usuário
def dashboard_redirect(request):
    if request.user.is_authenticated:
        if request.user.is_admin:
            return redirect('users:dashboard')
        elif request.user.is_professor:
            return redirect('courses:dashboard')
        elif request.user.is_student:
            return redirect('courses:student:course_list')
    return redirect('home')

urlpatterns = [
    path('admin/', admin.site.urls),
    
    # Authentication
    path('login/', LoginView.as_view(), name='login'),
    path('logout/', LogoutView.as_view(), name='logout'),
    path('accounts/', include('django.contrib.auth.urls')),  # Inclui reset de senha e outras URLs de autenticação
    
    # Dashboard redirect
    path('dashboard/', dashboard_redirect, name='dashboard_redirect'),
    
    # User management
    path('users/', include('users.urls')),
    
    # Courses management
    path('courses/', include('courses.urls')),
    
<<<<<<< HEAD
    # Assistant
    path('assistant/', include('assistant.urls')),
=======
    # Payments management
    path('payments/', include('payments.urls')),
>>>>>>> 14059ee3
    
    # Home page
    path('', TemplateView.as_view(template_name='home.html'), name='home'),
]

# Serve media files in development
if settings.DEBUG:
    urlpatterns += static(settings.MEDIA_URL, document_root=settings.MEDIA_ROOT)
    urlpatterns += static(settings.STATIC_URL, document_root=settings.STATIC_ROOT)<|MERGE_RESOLUTION|>--- conflicted
+++ resolved
@@ -50,13 +50,11 @@
     # Courses management
     path('courses/', include('courses.urls')),
     
-<<<<<<< HEAD
+    # Payments management
+    path('payments/', include('payments.urls')),
+    
     # Assistant
     path('assistant/', include('assistant.urls')),
-=======
-    # Payments management
-    path('payments/', include('payments.urls')),
->>>>>>> 14059ee3
     
     # Home page
     path('', TemplateView.as_view(template_name='home.html'), name='home'),
