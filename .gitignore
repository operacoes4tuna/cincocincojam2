# Python
__pycache__/
*.py[cod]
*$py.class
*.so
.Python
env/
build/
develop-eggs/
dist/
downloads/
eggs/
.eggs/
lib/
lib64/
parts/
sdist/
var/
*.egg-info/
.installed.cfg
*.egg

# Django
*.log
local_settings.py
db.sqlite3
db.sqlite3-journal
media

# Virtual Environment
venv/
ENV/

<<<<<<< HEAD
# Environment files
.env
.venv
=======
.venv/ 

# .env  # Linha removida para permitir que o arquivo .env seja rastreado pelo Git
>>>>>>> 4434cee1

# IDE
.idea/
.vscode/
*.swp
*.swo

# Static files
staticfiles/

# Misc
.DS_Store
Thumbs.db<|MERGE_RESOLUTION|>--- conflicted
+++ resolved
@@ -31,15 +31,10 @@
 venv/
 ENV/
 
-<<<<<<< HEAD
-# Environment files
-.env
+
 .venv
-=======
 .venv/ 
 
-# .env  # Linha removida para permitir que o arquivo .env seja rastreado pelo Git
->>>>>>> 4434cee1
 
 # IDE
 .idea/
