--- conflicted
+++ resolved
@@ -30,11 +30,9 @@
 # Virtual Environment
 venv/
 ENV/
-<<<<<<< HEAD
-.venv  
-=======
+
 .venv/ 
->>>>>>> 2f43d5e4
+
 # .env  # Linha removida para permitir que o arquivo .env seja rastreado pelo Git
 
 # IDE
