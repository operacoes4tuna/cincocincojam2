--- conflicted
+++ resolved
@@ -885,7 +885,9 @@
         # ✅ STATUS PADRÃO NO CONTEXTO
         context['selected_status'] = self.request.GET.get('status', 'PENDING')
 
-<<<<<<< HEAD
+        # ✅ CORRIGIR: STATUS_CHOICES → Status.choices
+        context['status_choices'] = SingleSale.Status.choices
+
         # Filtros ativos
         context['selected_status'] = self.request.GET.get('status', '')
         context['start_date'] = self.request.GET.get('start_date', '')
@@ -903,24 +905,12 @@
         context['total_paid'] = total_paid
         context['total_pending'] = total_pending
 
-        # Contagem total de vendas filtradas (antes da paginação)
-        context['total_sales_count'] = self.get_queryset().count()
-
         # Estatísticas de recorrência
         total_recurring = self.get_queryset().filter(is_recurring=True).count()
         total_with_recurrence = self.get_queryset().filter(recurrence_count__gt=0).count()
-=======
-        # ✅ CORRIGIR: STATUS_CHOICES → Status.choices
-        context['status_choices'] = SingleSale.Status.choices
->>>>>>> 4767a689
-
-        # Calcular totais
-        sales = context['sales']
-        context['total_amount'] = sum(sale.amount for sale in sales)
-        context['total_paid'] = sum(
-            sale.amount for sale in sales if sale.status == 'PAID')
-        context['total_pending'] = sum(
-            sale.amount for sale in sales if sale.status == 'PENDING')
+
+        context['total_recurring'] = total_recurring
+        context['total_with_recurrence'] = total_with_recurrence
 
         return context
 
