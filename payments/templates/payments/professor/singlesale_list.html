{% extends 'base.html' %}
{% load static %}
{% load i18n %}
{% load humanize %}

{% block title %}{% translate "Notas Avulsas" %}{% endblock %}

{% block content %}
<div class="container py-4">
    <div class="d-flex justify-content-between align-items-center mb-4">
        <h1>{% translate "Notas Avulsas" %}</h1>
        <a href="{% url 'payments:singlesale_create' %}" class="btn btn-primary">
            <i class="fas fa-plus me-1"></i> {% translate "Nova Nota Avulsa" %}
        </a>
    </div>

    <!-- Filtros -->
    <div class="card mb-4">
        <div class="card-body">
            <h5 class="card-title mb-3">
                <i class="fas fa-filter me-2"></i>{% translate "Filtros de Pesquisa" %}
            </h5>
            <form method="get" class="row g-3">
                {% csrf_token %}
                
                <!-- LINHA 1: Busca e Status -->
                <div class="col-md-6">
                    <label class="form-label fw-bold">
                        <i class="fas fa-search me-1"></i>{% translate "Buscar Cliente" %}
                    </label>
                    <input type="text" class="form-control" name="search" value="{{ request.GET.search }}" 
                           placeholder="{% translate 'Nome, email ou descrição...' %}">
                </div>
                <div class="col-md-3">
                    <label class="form-label fw-bold">
                        <i class="fas fa-flag me-1"></i>{% translate "Status" %}
                    </label>
                    <select name="status" class="form-select">
                        <option value="" {% if selected_status == '' %}selected{% endif %}>{% translate "Todos" %}</option>
                        {% for status_code, status_name in status_choices %}
                        <option value="{{ status_code }}" {% if selected_status == status_code %}selected{% endif %}>
                            {{ status_name }}
                        </option>
                        {% endfor %}
                    </select>
                </div>
                <div class="col-md-3">
                    <label class="form-label fw-bold">
                        <i class="fas fa-tags me-1"></i>{% translate "Tipo de Venda" %}
                    </label>
                    <select name="type" class="form-select">
                        <option value="">{% translate "Todos os Tipos" %}</option>
                        <option value="original" {% if request.GET.type == 'original' %}selected{% endif %}>
                            {% translate "Vendas Originais" %}
                        </option>
                        <option value="recurring" {% if request.GET.type == 'recurring' %}selected{% endif %}>
                            {% translate "Parcelas Recorrentes" %}
                        </option>
                        <option value="with_recurrence" {% if request.GET.type == 'with_recurrence' %}selected{% endif %}>
                            {% translate "Com Recorrência" %}
                        </option>
                    </select>
                </div>
                
                <!-- LINHA 2: Períodos de Data -->
                <div class="col-12">
                    <hr class="my-3">
                    <h6 class="text-muted mb-3">
                        <i class="fas fa-calendar-alt me-2"></i>{% translate "Filtros de Data" %}
                    </h6>
                </div>
                
                <!-- Data de Lançamento -->
                <div class="col-md-3">
                    <label class="form-label fw-bold text-primary">
                        <i class="fas fa-calendar-plus me-1"></i>{% translate "Lançamento - Início" %}
                    </label>
                    <input type="date" class="form-control" name="start_date" value="{{ request.GET.start_date }}">
                </div>
                <div class="col-md-3">
                    <label class="form-label fw-bold text-primary">
                        <i class="fas fa-calendar-plus me-1"></i>{% translate "Lançamento - Fim" %}
                    </label>
                    <input type="date" class="form-control" name="end_date" value="{{ request.GET.end_date }}">
                </div>
                
                <!-- Data de Vencimento -->
                <div class="col-md-3">
                    <label class="form-label fw-bold text-warning">
                        <i class="fas fa-calendar-times me-1"></i>{% translate "Vencimento - Início" %}
                    </label>
                    <input type="date" class="form-control" name="due_start_date" value="{{ request.GET.due_start_date }}">
                </div>
                <div class="col-md-3">
                    <label class="form-label fw-bold text-warning">
                        <i class="fas fa-calendar-times me-1"></i>{% translate "Vencimento - Fim" %}
                    </label>
                    <input type="date" class="form-control" name="due_end_date" value="{{ request.GET.due_end_date }}">
                </div>
                
                <div class="col-md-1">
                    <label class="form-label">{% translate "Tipo" %}</label>
                    <select name="type" class="form-select">
                        <option value="">{% translate "Todos" %}</option>
                        <option value="original" {% if request.GET.type == 'original' %}selected{% endif %}>{% translate "Vendas Originais" %}</option>
                        <option value="recurring" {% if request.GET.type == 'recurring' %}selected{% endif %}>{% translate "Parcelas Recorrentes" %}</option>
                        <option value="with_recurrence" {% if request.GET.type == 'with_recurrence' %}selected{% endif %}>{% translate "Com Recorrência" %}</option>
                    </select>
                </div>
                <div class="col-md-12 d-flex justify-content-end">
                    <button type="submit" class="btn btn-outline-primary">
                        <i class="fas fa-filter me-1"></i> {% translate "Filtrar" %}
                    </button>
                </div>
            </form>
        </div>
    </div>

    <!-- Resumo Financeiro -->
    <div class="row mb-4">
        <div class="col-md-4">
            <div class="card h-100">
                <div class="card-body">
                    <h5 class="card-title text-primary">{% translate "Total de Vendas Avulsas" %}</h5>
                    <div class="display-6">R$ {{ total_amount|floatformat:2|intcomma }}</div>
                    <div class="text-muted mt-2">
                        <div>{% translate "Qtd. Vendas" %}: {{ total_sales_count }}</div>
                    </div>
                </div>
            </div>
        </div>
        <div class="col-md-4">
            <div class="card h-100">
                <div class="card-body">
                    <h5 class="card-title text-success">{% translate "Total Recebido" %}</h5>
                    <div class="display-6 text-success">R$ {{ total_paid|floatformat:2|intcomma }}</div>
                    <div class="text-muted mt-2">
                        <div>{% translate "Pagamentos confirmados" %}</div>
                    </div>
                </div>
            </div>
        </div>
        <div class="col-md-4">
            <div class="card h-100">
                <div class="card-body">
                    <h5 class="card-title text-warning">{% translate "Total Pendente" %}</h5>
                    <div class="display-6 text-warning">R$ {{ total_pending|floatformat:2|intcomma }}</div>
                    <div class="text-muted mt-2">
                        <div>{% translate "Pagamentos a receber" %}</div>
                    </div>
                </div>
            </div>
        </div>
    </div>

    <!-- Lista de Vendas -->
    <div class="card">
        <div class="card-body">
            <div class="d-flex justify-content-between align-items-center mb-3">
                <h5 class="card-title mb-0">{% translate "Lista de Notas Avulsas" %}</h5>

                <div class="dropdown">
                    <button class="btn btn-outline-primary dropdown-toggle" type="button" id="bulkActionDropdown" data-bs-toggle="dropdown" aria-expanded="false">
                        <i class="fas fa-tasks me-1"></i> {% translate "Ações em massa" %}
                    </button>
                    <ul class="dropdown-menu dropdown-menu-end" aria-labelledby="bulkActionDropdown">
                        <li>
                            <button class="dropdown-item bulk-action" data-action="generate-invoices" type="button">
                                <i class="fas fa-file-invoice me-2"></i> {% translate "Gerar notas selecionadas" %}
                            </button>
                        </li>
                        <li>
                            <button class="dropdown-item bulk-action" data-action="generate-boletos" type="button">
                                <i class="fas fa-file-invoice-dollar me-2"></i> {% translate "Gerar todos os boletos" %}
                            </button>
                        </li>
                        <li>
                            <button class="dropdown-item bulk-action" data-action="send-boletos" type="button">
                                <i class="fas fa-paper-plane me-2"></i> {% translate "Enviar todos os boletos" %}
                            </button>
                        </li>
                        <li>
                            <button class="dropdown-item bulk-action" data-action="send-boletos" type="button">
                                <i class="fas fa-paper-plane me-2"></i> {% translate "Enviar todas as notas" %}
                            </button>
                        </li>
                    </ul>
                </div>
            </div>

            {% if sales %}
            <div class="table-responsive">
                <table class="table table-hover">
                    <thead>
                        <tr>
                            <th>
                                <div class="form-check">
                                    <input class="form-check-input" type="checkbox" id="selectAll">
                                    <label class="form-check-label" for="selectAll"></label>
                                </div>
                            </th>
                            <th>{% translate "ID" %}</th>
                            <th>{% translate "Descrição" %}</th>
                            <th>{% translate "Cliente" %}</th>
                            <th>{% translate "Valor" %}</th>
                            <th>{% translate "Status" %}</th>
                            <th>{% translate "Data Lançamento" %}</th>
                            <th>{% translate "Data Vencimento" %}</th>
                            <th>{% translate "Ações" %}</th>
                        </tr>
                    </thead>
                    <tbody>
                        {% for sale in sales %}
                        <tr {% if sale.is_recurring %}class="table-light" {% endif %}>
                            <td>
                                <div class="form-check">
                                    <input class="form-check-input sale-checkbox" type="checkbox" id="sale{{ sale.id }}" value="{{ sale.id }}">
                                    <label class="form-check-label" for="sale{{ sale.id }}"></label>
                                </div>
                            </td>
                            <td>
                                {{ sale.id }}
                                {% if sale.is_recurring %}
                                <small class="text-muted d-block">
                                    <i class="fas fa-link me-1"></i>
                                    <a href="{% url 'payments:singlesale_detail' pk=sale.parent_sale.id %}" class="text-decoration-none">
                                        Original: #{{ sale.parent_sale.id }}
                                    </a>
                                </small>
                                {% elif sale.recurring_sales.exists %}
                                <small class="text-success d-block">
                                    <i class="fas fa-repeat me-1"></i>
                                    {{ sale.recurring_sales.count }} parcelas
                                </small>
                                {% endif %}
                            </td>
                            <td>
                                {{ sale.description }}
                                {% if sale.is_recurring %}
                                <small class="badge bg-info ms-2">
                                    <i class="fas fa-calendar-alt me-1"></i>
                                    {{ sale.recurrence_number|add:1 }}ª parcela
                                </small>
                                {% endif %}
                                {% if sale.due_date %}
                                <small class="text-muted d-block">
                                    <i class="fas fa-calendar me-1"></i>
                                    Vencimento: {{ sale.due_date|date:"d/m/Y" }}
                                </small>
                                {% endif %}
                            </td>
                            <td>
                                {{ sale.customer_name }}
                                {% if sale.customer_email %}
                                <small class="text-muted d-block">{{ sale.customer_email }}</small>
                                {% endif %}
                            </td>
                            <td>R$ {{ sale.amount|floatformat:2 }}</td>
                            <td>
                                {% if sale.status == 'PAID' %}
                                <span class="badge bg-success">{{ sale.get_status_display }}</span>
                                {% elif sale.status == 'PENDING' %}
                                <span class="badge bg-warning text-dark">{{ sale.get_status_display }}</span>
                                {% elif sale.status == 'REFUNDED' %}
                                <span class="badge bg-info">{{ sale.get_status_display }}</span>
                                {% else %}
                                <span class="badge bg-danger">{{ sale.get_status_display }}</span>
                                {% endif %}
                            </td>
                            <td>{{ sale.created_at|date:"d/m/Y H:i" }}</td>
                            <td>
                                {% if sale.due_date %}
                                    {{ sale.due_date|date:"d/m/Y" }}
                                {% else %}
                                    <span class="text-muted">-</span>
                                {% endif %}
                            </td>
                            <td>
                                <div class="btn-group">
                                    <a href="{% url 'payments:singlesale_detail' pk=sale.id %}" class="btn btn-sm btn-outline-primary">
                                        <i class="fas fa-eye"></i>
                                    </a>

                                    {% if sale.invoices.exists %}
                                    {% with invoice=sale.invoices.first %}
                                    {% if invoice.status == 'approved' %}
                                    <span class="badge bg-success ms-1 me-1">
                                        <i class="fas fa-check-circle me-1"></i> NF Emitida
                                    </span>
                                    {% if invoice.focus_pdf_url %}
                                    <a href="{% url 'invoices:view_pdf' invoice_id=invoice.id %}" target="_blank" class="btn btn-sm btn-outline-primary" title="{% translate 'Visualizar PDF' %}">
                                        <i class="fas fa-file-pdf"></i>
                                    </a>
                                    {% else %}
                                    <a href="{% url 'invoices:view_pdf' invoice_id=invoice.id %}" target="_blank" class="btn btn-sm btn-outline-primary" title="{% translate 'Visualizar PDF' %}">
                                        <i class="fas fa-file-pdf"></i>
                                    </a>
                                    {% endif %}

                                    <!-- Novos botões: email e boleto -->
                                    <a href="{% url 'invoices:send_email' invoice.id %}" class="btn btn-sm btn-outline-info" title="{% translate 'Enviar por Email' %}" target="_blank">
                                        <i class="fas fa-envelope"></i>
                                    </a>
                                    <a href="#" class="btn btn-sm btn-outline-warning generate-boleto-btn" data-invoice-id="{{ invoice.id }}" title="{% translate 'Gerar Boleto' %}">
                                        <i class="fas fa-file-invoice-dollar"></i>
                                    </a>
                                    {% elif invoice.status == 'pending' or invoice.status == 'processing' %}
                                    <span class="badge bg-warning ms-1 me-1">
                                        <i class="fas fa-clock me-1"></i> NF Em processamento
                                    </span>
                                    <button class="btn btn-sm btn-outline-secondary sync-invoice-btn" data-invoice-id="{{ invoice.id }}" title="{% translate 'Sincronizar status' %}">
                                        <i class="fas fa-sync-alt"></i>
                                    </button>
                                    {% elif invoice.status == 'error' %}
                                    <span class="badge bg-warning ms-1 me-1">
                                        <i class="fas fa-clock me-1"></i> Aguardando
                                    </span>
                                    <button class="btn btn-sm btn-outline-secondary check-status-btn" data-invoice-id="{{ invoice.id }}" title="{% translate 'Sincronizar Status' %}">
                                        <i class="fas fa-sync"></i>
                                    </button>
                                    {% endif %}
                                    {% endwith %}
                                    {% else %}
                                    <a href="{% url 'invoices:emit_sale' sale_id=sale.id %}" class="btn btn-sm btn-outline-success emit-nfe-btn" title="{% translate 'Emitir NFe' %}">
                                        <i class="fas fa-file-invoice"></i> Emitir NFe
                                    </a>
                                    {% endif %}

                                    <a href="{% url 'payments:singlesale_update' pk=sale.id %}" class="btn btn-sm btn-outline-secondary">
                                        <i class="fas fa-edit"></i>
                                    </a>
                                    
                                    {% comment %} Botão de exclusão - só aparece se NÃO tiver nota fiscal emitida com sucesso {% endcomment %}
                                    {% if sale.invoices.exists %}
                                        {% with invoice=sale.invoices.first %}
                                            {% if invoice.status != 'approved' %}
                                            <button type="button" class="btn btn-sm btn-outline-danger" data-bs-toggle="modal" data-bs-target="#deleteModal-{{ sale.id }}">
                                                <i class="fas fa-trash"></i>
                                            </button>
                                            {% endif %}
                                        {% endwith %}
                                    {% else %}
                                        {% comment %} Sem invoice - pode excluir {% endcomment %}
                                        <button type="button" class="btn btn-sm btn-outline-danger" data-bs-toggle="modal" data-bs-target="#deleteModal-{{ sale.id }}">
                                            <i class="fas fa-trash"></i>
                                        </button>
                                    {% endif %}
                                </div>
                            </td>
                        </tr>
                        {% endfor %}
                    </tbody>
                </table>
            </div>

            <!-- Paginação -->
            {% if is_paginated %}
            <nav aria-label="Paginação">
                <ul class="pagination justify-content-center">
                    {% if page_obj.has_previous %}
                    <li class="page-item">
                        <a class="page-link" href="?page=1{% for key, value in request.GET.items %}{% if key != 'page' %}&{{ key }}={{ value }}{% endif %}{% endfor %}" aria-label="Primeira">
                            <span aria-hidden="true">&laquo;&laquo;</span>
                        </a>
                    </li>
                    <li class="page-item">
                        <a class="page-link" href="?page={{ page_obj.previous_page_number }}{% for key, value in request.GET.items %}{% if key != 'page' %}&{{ key }}={{ value }}{% endif %}{% endfor %}" aria-label="Anterior">
                            <span aria-hidden="true">&laquo;</span>
                        </a>
                    </li>
                    {% endif %}

                    {% for num in page_obj.paginator.page_range %}
                    {% if page_obj.number == num %}
                    <li class="page-item active"><a class="page-link">{{ num }}</a></li>
                    {% elif num > page_obj.number|add:'-3' and num < page_obj.number|add:'3' %} <li class="page-item">
                        <a class="page-link" href="?page={{ num }}{% for key, value in request.GET.items %}{% if key != 'page' %}&{{ key }}={{ value }}{% endif %}{% endfor %}">{{ num }}</a>
                        </li>
                        {% endif %}
                        {% endfor %}

                        {% if page_obj.has_next %}
                        <li class="page-item">
                            <a class="page-link" href="?page={{ page_obj.next_page_number }}{% for key, value in request.GET.items %}{% if key != 'page' %}&{{ key }}={{ value }}{% endif %}{% endfor %}" aria-label="Próxima">
                                <span aria-hidden="true">&raquo;</span>
                            </a>
                        </li>
                        <li class="page-item">
                            <a class="page-link" href="?page={{ page_obj.paginator.num_pages }}{% for key, value in request.GET.items %}{% if key != 'page' %}&{{ key }}={{ value }}{% endif %}{% endfor %}" aria-label="Última">
                                <span aria-hidden="true">&raquo;&raquo;</span>
                            </a>
                        </li>
                        {% endif %}
                </ul>
            </nav>
            {% endif %}
            {% else %}
            <div class="alert alert-info">
                {% translate "Nenhuma venda avulsa encontrada." %}
            </div>
            {% endif %}
        </div>
    </div>
</div>
{% endblock %}

{% block extra_js %}
<script>
<<<<<<< HEAD
    document.addEventListener('DOMContentLoaded', function () {
        // Função para formatar valores no padrão brasileiro (R$)
        function formatarMoedaBR(valor) {
            return valor.toLocaleString('pt-BR', {
                style: 'currency',
                currency: 'BRL',
                minimumFractionDigits: 2,
                maximumFractionDigits: 2
            });
        }

        // Função para extrair o valor numérico de um texto com formato monetário
        function extrairValor(texto) {
            return parseFloat(texto.replace(/[^\d,.-]/g, '').replace('.', '').replace(',', '.').trim());
        }

        // Calcular os totais com base nos valores da tabela
        function calcularTotais() {
            let totalVendas = 0;
            let totalRecebido = 0;
            let totalPendente = 0;

            // Selecionar todas as linhas da tabela (exceto o cabeçalho)
            const linhas = document.querySelectorAll('table tbody tr');

            linhas.forEach(linha => {
                // Encontrar a coluna de valor (5ª coluna)
                const colunaValor = linha.querySelector('td:nth-child(5)');
                // Encontrar a coluna de status (6ª coluna)
                const colunaStatus = linha.querySelector('td:nth-child(6)');

                if (colunaValor && colunaStatus) {
                    const valor = extrairValor(colunaValor.textContent);

                    if (!isNaN(valor)) {
                        // Adicionar ao total geral
                        totalVendas += valor;

                        // Verificar o status e adicionar ao total correspondente
                        if (colunaStatus.textContent.includes('PAID') ||
                            colunaStatus.querySelector('.badge.bg-success')) {
                            totalRecebido += valor;
                        } else if (colunaStatus.textContent.includes('PENDING') ||
                            colunaStatus.querySelector('.badge.bg-warning')) {
                            totalPendente += valor;
                        }
                    }
                }
            });

            // Atualizar os elementos na página
            const totalVendasElement = document.querySelector('.card-title.text-primary + .display-6');
            const totalRecebidoElement = document.querySelector('.card-title.text-success + .display-6');
            const totalPendenteElement = document.querySelector('.card-title.text-warning + .display-6');

            if (totalVendasElement) {
                totalVendasElement.textContent = formatarMoedaBR(totalVendas);
            }

            if (totalRecebidoElement) {
                totalRecebidoElement.textContent = formatarMoedaBR(totalRecebido);
            }

            if (totalPendenteElement) {
                totalPendenteElement.textContent = formatarMoedaBR(totalPendente);
            }
        }

        // Executar o cálculo dos totais
        calcularTotais();

        // Formatar os valores na tabela
        const celulasValores = document.querySelectorAll('td');
        celulasValores.forEach(celula => {
            if (celula.textContent.trim().startsWith('R$')) {
                const valor = extrairValor(celula.textContent);
                if (!isNaN(valor)) {
                    celula.textContent = formatarMoedaBR(valor);
                }
            }
        });

        // Handlers para os novos botões
        document.querySelectorAll('.send-email-btn').forEach(button => {
            button.addEventListener('click', function (e) {
                e.preventDefault();
                const invoiceId = this.getAttribute('data-invoice-id');
                alert(`Enviando nota fiscal ${invoiceId} por email...`);
                // Implementação futura
            });
        });

        document.querySelectorAll('.generate-boleto-btn').forEach(button => {
            button.addEventListener('click', function (e) {
                e.preventDefault();
                const invoiceId = this.getAttribute('data-invoice-id');
                alert(`Gerando boleto para a nota fiscal ${invoiceId}...`);
                // Implementação futura
            });
        });

        // Manipulador para ações em massa
        document.querySelectorAll('.bulk-action').forEach(button => {
            button.addEventListener('click', function (e) {
                e.preventDefault();

                const action = this.getAttribute('data-action');
                const selectedSales = Array.from(document.querySelectorAll('.sale-checkbox:checked'))
                    .map(checkbox => checkbox.value);

                if (action === 'generate-invoices') {
                    if (selectedSales.length === 0) {
                        alert('Por favor, selecione pelo menos uma nota para gerar.');
                        return;
                    }

                    // Mostrar indicador de loading
                    const originalText = this.innerHTML;
                    this.innerHTML = '<i class="fas fa-spinner fa-spin me-2"></i> Gerando...';
                    this.disabled = true;

                    // Mostrar mensagem de loading mais clara
                    const loadingMessage = document.createElement('div');
                    loadingMessage.className = 'alert alert-info alert-dismissible fade show';
                    loadingMessage.innerHTML = `
                            <strong><i class="fas fa-spinner fa-spin me-2"></i> Gerando notas fiscais em massa...</strong>
                            <p class="mb-0">Processando ${selectedSales.length} nota(s) selecionada(s). Por favor, aguarde.</p>
                            <button type="button" class="btn-close" data-bs-dismiss="alert" aria-label="Close"></button>
                        `;

                    // Adicionar a mensagem no topo da página
                    const container = document.querySelector('.container.py-4');
                    container.insertBefore(loadingMessage, container.firstChild);

                    // Fazer requisição AJAX
                    const formData = new FormData();
                    selectedSales.forEach(id => {
                        formData.append('sale_ids[]', id);
                    });

                    // Obter CSRF token
                    const csrfToken = document.querySelector('[name=csrfmiddlewaretoken]').value;
                    formData.append('csrfmiddlewaretoken', csrfToken);

                    fetch('/payments/api/sales/bulk-generate-invoices/', {
                        method: 'POST',
                        body: formData,
                        headers: {
                            'X-CSRFToken': csrfToken
                        }
                    })
                        .then(response => response.json())
                        .then(data => {
                            // Remover mensagem de loading
                            loadingMessage.remove();

                            // Restaurar botão
                            this.innerHTML = originalText;
                            this.disabled = false;

                            if (data.success) {
                                showStatusMessage('success', data.message);

                                // Recarregar a página após 1 segundo para mostrar as mudanças
                                setTimeout(() => {
                                    window.location.reload();
                                }, 1000);
                            } else {
                                showStatusMessage('danger', data.error || 'Erro ao gerar notas fiscais');

                                // Mostrar erros detalhados se existirem
                                if (data.details && data.details.errors.length > 0) {
                                    console.error('Erros detalhados:', data.details.errors);
                                }
                            }
                        })
                        .catch(error => {
                            console.error('Erro na requisição:', error);

                            // Remover mensagem de loading
                            loadingMessage.remove();

                            // Restaurar botão
                            this.innerHTML = originalText;
                            this.disabled = false;

                            showStatusMessage('danger', 'Erro de conexão. Tente novamente.');
                        });
                }
                else if (action === 'generate-boletos') {
                    alert('Ação: Gerar todos os boletos');
                    // Implementação futura do backend
                }
                else if (action === 'send-boletos') {
                    alert('Ação: Enviar todos os boletos');
                    // Implementação futura do backend
                }
            });
        });

        // Lógica para selecionar todos os checkboxes
        const selectAllCheckbox = document.getElementById('selectAll');
        const saleCheckboxes = document.querySelectorAll('.sale-checkbox');

        if (selectAllCheckbox) {
            selectAllCheckbox.addEventListener('change', function () {
                saleCheckboxes.forEach(checkbox => {
                    checkbox.checked = selectAllCheckbox.checked;
                });
            });
        }

        // Ao desmarcar qualquer checkbox individual, desmarcar também o "selecionar todos"
        saleCheckboxes.forEach(checkbox => {
            checkbox.addEventListener('change', function () {
                if (!this.checked && selectAllCheckbox.checked) {
                    selectAllCheckbox.checked = false;
                } else if (this.checked) {
                    // Verificar se todos estão marcados para marcar o "selecionar todos"
                    const allChecked = Array.from(saleCheckboxes).every(cb => cb.checked);
                    selectAllCheckbox.checked = allChecked;
                }
            });
        });

        // Handle click on check status buttons
        document.querySelectorAll('.check-status-btn').forEach(button => {
            button.addEventListener('click', function (e) {
                e.preventDefault();
                const invoiceId = this.getAttribute('data-invoice-id');
                checkInvoiceStatus(invoiceId);
            });
        });

        // Function to check invoice status
        function checkInvoiceStatus(invoiceId) {
            // Mostrar indicador de carregamento
            const button = document.querySelector(`[data-invoice-id="${invoiceId}"]`);
            const originalHtml = button ? button.innerHTML : '<i class="fas fa-sync"></i>';

            if (button) {
                button.innerHTML = '<i class="fas fa-spinner fa-spin"></i>';
                button.disabled = true;
            }

            // Usar a URL com refresh=true para forçar a verificação na API
            fetch(`/invoices/detail/${invoiceId}/json/?refresh=true`)
                .then(response => response.json())
                .then(data => {
                    if (!data.error) {
                        console.log("Dados da nota fiscal após verificação:", data);

                        // Se a nota foi aprovada, atualizar a interface imediatamente
                        if (data.status === 'approved') {
                            // Obter o elemento TD pai
                            const tdElement = button.closest('td');
                            if (tdElement) {
                                // Preservar o botão de visualização e o botão de edição
                                const viewButton = tdElement.querySelector('a.btn-outline-primary');
                                const editButton = tdElement.querySelector('a[href*="singlesale_update"]');

                                // URL do PDF
                                const pdfUrl = data.focus_pdf_url || `/invoices/view_pdf/${invoiceId}/`;

                                // Criar conteúdo atualizado
                                const btnGroup = document.createElement('div');
                                btnGroup.className = 'btn-group';

                                btnGroup.innerHTML = `
                                ${viewButton ? viewButton.outerHTML : ''}
                                <span class="badge bg-success ms-1 me-1">
                                    <i class="fas fa-check-circle me-1"></i> NF Emitida
                                </span>
                                <a href="${pdfUrl}" target="_blank" class="btn btn-sm btn-outline-primary" title="Visualizar PDF">
                                    <i class="fas fa-file-pdf"></i>
                                </a>
                                ${editButton ? editButton.outerHTML : ''}
                            `;

                                // Atualizar o conteúdo
                                tdElement.innerHTML = '';
                                tdElement.appendChild(btnGroup);

                                showStatusMessage('success', 'Nota fiscal aprovada! O PDF está disponível para visualização.');
                            }
                        } else {
                            // Se não foi aprovada, apenas restaurar o botão
                            button.disabled = false;
                            button.innerHTML = originalHtml;

                            // Exibir mensagem de status atual
                            let statusMsg = `Status atual: ${data.status}`;
                            if (data.focus_status) {
                                statusMsg += ` (${data.focus_status})`;
                            }

                            showStatusMessage('info', statusMsg);
                        }
                    } else {
                        // Show an error message
                        showStatusMessage('danger', data.error || 'Erro ao verificar status da nota fiscal.');

                        // Restaurar o botão
                        if (button) {
                            button.innerHTML = originalHtml;
                            button.disabled = false;
                        }
                    }
                })
                .catch(error => {
                    console.error('Error checking invoice status:', error);
                    showStatusMessage('danger', 'Erro ao verificar status da nota fiscal.');

                    // Restaurar o botão
                    if (button) {
                        button.innerHTML = originalHtml;
                        button.disabled = false;
                    }
                });
        }

        // Function to show status messages
        function showStatusMessage(type, message) {
            // Create a status message element
            const messageDiv = document.createElement('div');
            messageDiv.className = `alert alert-${type} alert-dismissible fade show`;
            messageDiv.role = 'alert';

            messageDiv.innerHTML = `
            ${message}
            <button type="button" class="btn-close" data-bs-dismiss="alert" aria-label="Close"></button>
        `;

            // Insert it at the top of the content
            const container = document.querySelector('.container.py-4');
            container.insertBefore(messageDiv, container.firstChild);

            // Auto-dismiss after 5 seconds
            setTimeout(() => {
                messageDiv.remove();
            }, 5000);
        }

        // Listen for clicks on the sync invoice button
        document.addEventListener('click', function (event) {
            // Check if clicked element is a sync button or one of its children
            const syncButton = event.target.closest('.sync-invoice-btn');
            if (syncButton) {
                event.preventDefault();
                const invoiceId = syncButton.dataset.invoiceId;

                // Add loading state to button
                syncButton.disabled = true;
                syncButton.innerHTML = '<i class="fas fa-spinner fa-spin"></i>';

                // Call the sync API endpoint
                syncInvoiceStatus(invoiceId, syncButton);
            }

            // Verificar se o botão de emitir NFe foi clicado
            const emitButton = event.target.closest('.emit-nfe-btn');
            if (emitButton) {
                event.preventDefault();
                const href = emitButton.getAttribute('href');

                // Mostrar mensagem de loading
                const loadingMessage = document.createElement('div');
                loadingMessage.className = 'alert alert-info alert-dismissible fade show';
                loadingMessage.innerHTML = `
                <strong><i class="fas fa-spinner fa-spin me-2"></i> Sua nota fiscal está sendo criada.</strong>
                <p class="mb-0">Por favor, aguarde enquanto processamos sua solicitação.</p>
                <button type="button" class="btn-close" data-bs-dismiss="alert" aria-label="Close"></button>
            `;

                // Adicionar a mensagem no topo da página
                const container = document.querySelector('.container.py-4');
                container.insertBefore(loadingMessage, container.firstChild);

                // Substituir o botão por um spinner
                emitButton.innerHTML = '<i class="fas fa-spinner fa-spin"></i> Processando...';
                emitButton.disabled = true;

                // Redirecionar para a URL de emissão
                setTimeout(() => {
                    window.location.href = href;
                }, 500);
            }
        });

        // Function to sync invoice status
        function syncInvoiceStatus(invoiceId, button) {
            fetch(`/invoices/sync/${invoiceId}/`)
                .then(response => response.json())
                .then(data => {
                    if (data.success) {
                        showStatusMessage('success', 'Status da nota fiscal sincronizado com sucesso.');

                        // Forçar uma atualização imediata da interface
                        // Primeiro, verificar o status atual da nota
                        fetch(`/invoices/detail/${invoiceId}/json/?refresh=true`)
                            .then(response => response.json())
                            .then(invoiceData => {
                                console.log("Dados da nota fiscal após sincronização:", invoiceData);

                                // Se a nota foi aprovada, atualizar a interface imediatamente
                                if (invoiceData.status === 'approved') {
                                    // Obter o elemento TD pai
                                    const tdElement = button.closest('td');
                                    if (tdElement) {
                                        // Preservar o botão de visualização e o botão de edição
                                        const viewButton = tdElement.querySelector('a.btn-outline-primary');
                                        const editButton = tdElement.querySelector('a[href*="singlesale_update"]');

                                        // URL do PDF
                                        const pdfUrl = invoiceData.focus_pdf_url || `/invoices/view_pdf/${invoiceId}/`;

                                        // Criar conteúdo atualizado
                                        const btnGroup = document.createElement('div');
                                        btnGroup.className = 'btn-group';

                                        btnGroup.innerHTML = `
                                        ${viewButton ? viewButton.outerHTML : ''}
                                        <span class="badge bg-success ms-1 me-1">
                                            <i class="fas fa-check-circle me-1"></i> NF Emitida
                                        </span>
                                        <a href="${pdfUrl}" target="_blank" class="btn btn-sm btn-outline-primary" title="Visualizar PDF">
                                            <i class="fas fa-file-pdf"></i>
                                        </a>
                                        ${editButton ? editButton.outerHTML : ''}
                                    `;

                                        // Atualizar o conteúdo
                                        tdElement.innerHTML = '';
                                        tdElement.appendChild(btnGroup);

                                        showStatusMessage('success', 'Nota fiscal aprovada! O PDF está disponível para visualização.');
                                    }
                                } else {
                                    // Se não foi aprovada, apenas restaurar o botão
                                    button.disabled = false;
                                    button.innerHTML = '<i class="fas fa-sync-alt"></i>';

                                    // Exibir mensagem de status atual
                                    let statusMsg = `Status atual: ${invoiceData.status}`;
                                    if (invoiceData.focus_status) {
                                        statusMsg += ` (${invoiceData.focus_status})`;
                                    }

                                    showStatusMessage('info', statusMsg);
                                }
                            })
                            .catch(error => {
                                console.error('Erro ao obter detalhes após sincronização:', error);
                                button.disabled = false;
                                button.innerHTML = '<i class="fas fa-sync-alt"></i>';
                                showStatusMessage('warning', 'Status sincronizado, mas não foi possível verificar o resultado.');
                            });
                    } else {
                        button.disabled = false;
                        button.innerHTML = '<i class="fas fa-sync-alt"></i>';
                        showStatusMessage('danger', data.message || 'Erro ao sincronizar status da nota fiscal.');
                    }
                })
                .catch(error => {
                    console.error('Erro ao sincronizar:', error);
                    button.disabled = false;
                    button.innerHTML = '<i class="fas fa-sync-alt"></i>';
                    showStatusMessage('danger', 'Erro ao sincronizar status da nota fiscal. Tente novamente.');
                });
        }
=======
document.addEventListener('DOMContentLoaded', function() {
    
    // ✅ SISTEMA DE SINCRONIZAÇÃO SIMPLES E FUNCIONAL
    document.querySelectorAll('.sync-invoice-btn').forEach(button => {
        button.addEventListener('click', function() {
            const invoiceId = this.getAttribute('data-invoice-id');
            
            if (!invoiceId) {
                showAlert('error', 'ID da nota fiscal não encontrado');
                return;
            }
            
            // Mostrar loading
            const originalHtml = this.innerHTML;
            this.innerHTML = '<i class="fas fa-spinner fa-spin"></i>';
            this.disabled = true;
            
            // Fazer requisição para sincronizar status
            fetch(`/invoices/sync/${invoiceId}/`)
                .then(response => response.json())
                .then(data => {
                    console.log('Resposta da API:', data); // DEBUG
                    
                    if (data.success) {
                        showAlert('success', 'Status sincronizado! Atualizando página...');
                        
                        // ✅ SEMPRE RECARREGAR - SOLUÇÃO MAIS CONFIÁVEL
                        setTimeout(() => {
                            window.location.reload();
                        }, 800);
                        
                    } else {
                        this.innerHTML = originalHtml;
                        this.disabled = false;
                        showAlert('error', data.message || 'Erro ao sincronizar status');
                    }
                })
                .catch(error => {
                    console.error('Erro:', error);
                    this.innerHTML = originalHtml;
                    this.disabled = false;
                    showAlert('error', 'Erro ao conectar com o servidor');
                });
        });
>>>>>>> 4c85faff
    });
    
    // ✅ FUNÇÃO PARA MOSTRAR ALERTAS (CORRIGIDA)
    function showAlert(type, message) {
        // Remover alertas existentes
        const existingAlerts = document.querySelectorAll('.alert-auto-hide');
        existingAlerts.forEach(alert => alert.remove());
        
        // Determinar classe do alerta
        let alertClass = 'alert-info';
        if (type === 'success') alertClass = 'alert-success';
        if (type === 'error') alertClass = 'alert-danger';
        if (type === 'warning') alertClass = 'alert-warning';
        
        // Criar alerta
        const alertDiv = document.createElement('div');
        alertDiv.className = `alert ${alertClass} alert-dismissible fade show alert-auto-hide`;
        alertDiv.innerHTML = `
            ${message}
            <button type="button" class="btn-close" data-bs-dismiss="alert" aria-label="Close"></button>
        `;
        
        // ✅ INSERIR NO MESMO LOCAL QUE O BOTÃO "EMITIR NF" (FUNCIONANDO)
        const targetContainer = document.querySelector('.container.py-4') || document.querySelector('.container');
        if (targetContainer) {
            // Inserir após o título, antes dos filtros
            const title = targetContainer.querySelector('.d-flex.justify-content-between.align-items-center.mb-4');
            if (title) {
                title.insertAdjacentElement('afterend', alertDiv);
            } else {
                targetContainer.insertBefore(alertDiv, targetContainer.firstChild);
            }
        }
        
        // Auto-remover após 4 segundos
        setTimeout(() => {
            if (alertDiv && alertDiv.parentNode) {
                alertDiv.remove();
            }
        }, 4000);
    }
    
    // ✅ MANTER FUNCIONALIDADE DO BOTÃO GERAR BOLETO
    document.querySelectorAll('.generate-boleto-btn').forEach(button => {
        button.addEventListener('click', function(e) {
            e.preventDefault();
            const invoiceId = this.getAttribute('data-invoice-id');
            showAlert('info', `Gerando boleto para a nota fiscal ${invoiceId}...`);
            // Implementação futura do boleto
        });
    });
});
</script>
{% endblock %}

<!-- Modais de Confirmação de Exclusão -->
{% for sale in object_list %}
{% with has_issued=False %}
    {% for invoice in sale.invoices.all %}
        {% if invoice.status == 'approved' %}
            {% with has_issued=True %}{% endwith %}
        {% endif %}
    {% endfor %}
    {% if not has_issued %}
    <div class="modal fade" id="deleteModal-{{ sale.id }}" tabindex="-1" aria-labelledby="deleteModalLabel-{{ sale.id }}" aria-hidden="true">
        <div class="modal-dialog">
            <div class="modal-content" style="background-color: #000000; color: #ffffff;">
                <div class="modal-header" style="border-bottom: 1px solid #333;">
                    <h5 class="modal-title" style="color: #ffffff;" id="deleteModalLabel-{{ sale.id }}">{% translate "Confirmar Exclusão" %}</h5>
                    <button type="button" class="btn-close btn-close-white" data-bs-dismiss="modal" aria-label="Close"></button>
                </div>
                <div class="modal-body">
                    <p style="color: #ffffff;">{% translate "Tem certeza que deseja excluir a venda" %} <strong style="color: #ffffff;">#{{ sale.id }}</strong>?</p>
                    <p style="color: #ffffff;"><strong style="color: #ffffff;">{% translate "Cliente:" %}</strong> <span style="color: #ffffff;">{{ sale.customer_name }}</span></p>
                    <p style="color: #ffffff;"><strong style="color: #ffffff;">{% translate "Valor:" %}</strong> <span style="color: #ffffff;">R$ {{ sale.amount|floatformat:2 }}</span></p>
                    <div class="alert alert-warning" role="alert">
                        <i class="fas fa-exclamation-triangle me-2"></i>
                        {% translate "Esta ação não pode ser desfeita." %}
                    </div>
                </div>
                <div class="modal-footer" style="border-top: 1px solid #333;">
                    <button type="button" class="btn btn-secondary" data-bs-dismiss="modal">
                        {% translate "Cancelar" %}
                    </button>
                    <form method="post" action="{% url 'payments:singlesale_delete' pk=sale.id %}" style="display: inline;">
                        {% csrf_token %}
                        <button type="submit" class="btn btn-danger">
                            <i class="fas fa-trash me-1"></i> {% translate "Confirmar Exclusão" %}
                        </button>
                    </form>
                </div>
            </div>
        </div>
    </div>
    {% endif %}
{% endwith %}
{% endfor %}<|MERGE_RESOLUTION|>--- conflicted
+++ resolved
@@ -406,575 +406,10 @@
 
 {% block extra_js %}
 <script>
-<<<<<<< HEAD
     document.addEventListener('DOMContentLoaded', function () {
-        // Função para formatar valores no padrão brasileiro (R$)
-        function formatarMoedaBR(valor) {
-            return valor.toLocaleString('pt-BR', {
-                style: 'currency',
-                currency: 'BRL',
-                minimumFractionDigits: 2,
-                maximumFractionDigits: 2
-            });
-        }
-
-        // Função para extrair o valor numérico de um texto com formato monetário
-        function extrairValor(texto) {
-            return parseFloat(texto.replace(/[^\d,.-]/g, '').replace('.', '').replace(',', '.').trim());
-        }
-
-        // Calcular os totais com base nos valores da tabela
-        function calcularTotais() {
-            let totalVendas = 0;
-            let totalRecebido = 0;
-            let totalPendente = 0;
-
-            // Selecionar todas as linhas da tabela (exceto o cabeçalho)
-            const linhas = document.querySelectorAll('table tbody tr');
-
-            linhas.forEach(linha => {
-                // Encontrar a coluna de valor (5ª coluna)
-                const colunaValor = linha.querySelector('td:nth-child(5)');
-                // Encontrar a coluna de status (6ª coluna)
-                const colunaStatus = linha.querySelector('td:nth-child(6)');
-
-                if (colunaValor && colunaStatus) {
-                    const valor = extrairValor(colunaValor.textContent);
-
-                    if (!isNaN(valor)) {
-                        // Adicionar ao total geral
-                        totalVendas += valor;
-
-                        // Verificar o status e adicionar ao total correspondente
-                        if (colunaStatus.textContent.includes('PAID') ||
-                            colunaStatus.querySelector('.badge.bg-success')) {
-                            totalRecebido += valor;
-                        } else if (colunaStatus.textContent.includes('PENDING') ||
-                            colunaStatus.querySelector('.badge.bg-warning')) {
-                            totalPendente += valor;
-                        }
-                    }
-                }
-            });
-
-            // Atualizar os elementos na página
-            const totalVendasElement = document.querySelector('.card-title.text-primary + .display-6');
-            const totalRecebidoElement = document.querySelector('.card-title.text-success + .display-6');
-            const totalPendenteElement = document.querySelector('.card-title.text-warning + .display-6');
-
-            if (totalVendasElement) {
-                totalVendasElement.textContent = formatarMoedaBR(totalVendas);
-            }
-
-            if (totalRecebidoElement) {
-                totalRecebidoElement.textContent = formatarMoedaBR(totalRecebido);
-            }
-
-            if (totalPendenteElement) {
-                totalPendenteElement.textContent = formatarMoedaBR(totalPendente);
-            }
-        }
-
-        // Executar o cálculo dos totais
-        calcularTotais();
-
-        // Formatar os valores na tabela
-        const celulasValores = document.querySelectorAll('td');
-        celulasValores.forEach(celula => {
-            if (celula.textContent.trim().startsWith('R$')) {
-                const valor = extrairValor(celula.textContent);
-                if (!isNaN(valor)) {
-                    celula.textContent = formatarMoedaBR(valor);
-                }
-            }
-        });
-
-        // Handlers para os novos botões
-        document.querySelectorAll('.send-email-btn').forEach(button => {
-            button.addEventListener('click', function (e) {
-                e.preventDefault();
-                const invoiceId = this.getAttribute('data-invoice-id');
-                alert(`Enviando nota fiscal ${invoiceId} por email...`);
-                // Implementação futura
-            });
-        });
-
-        document.querySelectorAll('.generate-boleto-btn').forEach(button => {
-            button.addEventListener('click', function (e) {
-                e.preventDefault();
-                const invoiceId = this.getAttribute('data-invoice-id');
-                alert(`Gerando boleto para a nota fiscal ${invoiceId}...`);
-                // Implementação futura
-            });
-        });
-
-        // Manipulador para ações em massa
-        document.querySelectorAll('.bulk-action').forEach(button => {
-            button.addEventListener('click', function (e) {
-                e.preventDefault();
-
-                const action = this.getAttribute('data-action');
-                const selectedSales = Array.from(document.querySelectorAll('.sale-checkbox:checked'))
-                    .map(checkbox => checkbox.value);
-
-                if (action === 'generate-invoices') {
-                    if (selectedSales.length === 0) {
-                        alert('Por favor, selecione pelo menos uma nota para gerar.');
-                        return;
-                    }
-
-                    // Mostrar indicador de loading
-                    const originalText = this.innerHTML;
-                    this.innerHTML = '<i class="fas fa-spinner fa-spin me-2"></i> Gerando...';
-                    this.disabled = true;
-
-                    // Mostrar mensagem de loading mais clara
-                    const loadingMessage = document.createElement('div');
-                    loadingMessage.className = 'alert alert-info alert-dismissible fade show';
-                    loadingMessage.innerHTML = `
-                            <strong><i class="fas fa-spinner fa-spin me-2"></i> Gerando notas fiscais em massa...</strong>
-                            <p class="mb-0">Processando ${selectedSales.length} nota(s) selecionada(s). Por favor, aguarde.</p>
-                            <button type="button" class="btn-close" data-bs-dismiss="alert" aria-label="Close"></button>
-                        `;
-
-                    // Adicionar a mensagem no topo da página
-                    const container = document.querySelector('.container.py-4');
-                    container.insertBefore(loadingMessage, container.firstChild);
-
-                    // Fazer requisição AJAX
-                    const formData = new FormData();
-                    selectedSales.forEach(id => {
-                        formData.append('sale_ids[]', id);
-                    });
-
-                    // Obter CSRF token
-                    const csrfToken = document.querySelector('[name=csrfmiddlewaretoken]').value;
-                    formData.append('csrfmiddlewaretoken', csrfToken);
-
-                    fetch('/payments/api/sales/bulk-generate-invoices/', {
-                        method: 'POST',
-                        body: formData,
-                        headers: {
-                            'X-CSRFToken': csrfToken
-                        }
-                    })
-                        .then(response => response.json())
-                        .then(data => {
-                            // Remover mensagem de loading
-                            loadingMessage.remove();
-
-                            // Restaurar botão
-                            this.innerHTML = originalText;
-                            this.disabled = false;
-
-                            if (data.success) {
-                                showStatusMessage('success', data.message);
-
-                                // Recarregar a página após 1 segundo para mostrar as mudanças
-                                setTimeout(() => {
-                                    window.location.reload();
-                                }, 1000);
-                            } else {
-                                showStatusMessage('danger', data.error || 'Erro ao gerar notas fiscais');
-
-                                // Mostrar erros detalhados se existirem
-                                if (data.details && data.details.errors.length > 0) {
-                                    console.error('Erros detalhados:', data.details.errors);
-                                }
-                            }
-                        })
-                        .catch(error => {
-                            console.error('Erro na requisição:', error);
-
-                            // Remover mensagem de loading
-                            loadingMessage.remove();
-
-                            // Restaurar botão
-                            this.innerHTML = originalText;
-                            this.disabled = false;
-
-                            showStatusMessage('danger', 'Erro de conexão. Tente novamente.');
-                        });
-                }
-                else if (action === 'generate-boletos') {
-                    alert('Ação: Gerar todos os boletos');
-                    // Implementação futura do backend
-                }
-                else if (action === 'send-boletos') {
-                    alert('Ação: Enviar todos os boletos');
-                    // Implementação futura do backend
-                }
-            });
-        });
-
-        // Lógica para selecionar todos os checkboxes
-        const selectAllCheckbox = document.getElementById('selectAll');
-        const saleCheckboxes = document.querySelectorAll('.sale-checkbox');
-
-        if (selectAllCheckbox) {
-            selectAllCheckbox.addEventListener('change', function () {
-                saleCheckboxes.forEach(checkbox => {
-                    checkbox.checked = selectAllCheckbox.checked;
-                });
-            });
-        }
-
-        // Ao desmarcar qualquer checkbox individual, desmarcar também o "selecionar todos"
-        saleCheckboxes.forEach(checkbox => {
-            checkbox.addEventListener('change', function () {
-                if (!this.checked && selectAllCheckbox.checked) {
-                    selectAllCheckbox.checked = false;
-                } else if (this.checked) {
-                    // Verificar se todos estão marcados para marcar o "selecionar todos"
-                    const allChecked = Array.from(saleCheckboxes).every(cb => cb.checked);
-                    selectAllCheckbox.checked = allChecked;
-                }
-            });
-        });
-
-        // Handle click on check status buttons
-        document.querySelectorAll('.check-status-btn').forEach(button => {
-            button.addEventListener('click', function (e) {
-                e.preventDefault();
-                const invoiceId = this.getAttribute('data-invoice-id');
-                checkInvoiceStatus(invoiceId);
-            });
-        });
-
-        // Function to check invoice status
-        function checkInvoiceStatus(invoiceId) {
-            // Mostrar indicador de carregamento
-            const button = document.querySelector(`[data-invoice-id="${invoiceId}"]`);
-            const originalHtml = button ? button.innerHTML : '<i class="fas fa-sync"></i>';
-
-            if (button) {
-                button.innerHTML = '<i class="fas fa-spinner fa-spin"></i>';
-                button.disabled = true;
-            }
-
-            // Usar a URL com refresh=true para forçar a verificação na API
-            fetch(`/invoices/detail/${invoiceId}/json/?refresh=true`)
-                .then(response => response.json())
-                .then(data => {
-                    if (!data.error) {
-                        console.log("Dados da nota fiscal após verificação:", data);
-
-                        // Se a nota foi aprovada, atualizar a interface imediatamente
-                        if (data.status === 'approved') {
-                            // Obter o elemento TD pai
-                            const tdElement = button.closest('td');
-                            if (tdElement) {
-                                // Preservar o botão de visualização e o botão de edição
-                                const viewButton = tdElement.querySelector('a.btn-outline-primary');
-                                const editButton = tdElement.querySelector('a[href*="singlesale_update"]');
-
-                                // URL do PDF
-                                const pdfUrl = data.focus_pdf_url || `/invoices/view_pdf/${invoiceId}/`;
-
-                                // Criar conteúdo atualizado
-                                const btnGroup = document.createElement('div');
-                                btnGroup.className = 'btn-group';
-
-                                btnGroup.innerHTML = `
-                                ${viewButton ? viewButton.outerHTML : ''}
-                                <span class="badge bg-success ms-1 me-1">
-                                    <i class="fas fa-check-circle me-1"></i> NF Emitida
-                                </span>
-                                <a href="${pdfUrl}" target="_blank" class="btn btn-sm btn-outline-primary" title="Visualizar PDF">
-                                    <i class="fas fa-file-pdf"></i>
-                                </a>
-                                ${editButton ? editButton.outerHTML : ''}
-                            `;
-
-                                // Atualizar o conteúdo
-                                tdElement.innerHTML = '';
-                                tdElement.appendChild(btnGroup);
-
-                                showStatusMessage('success', 'Nota fiscal aprovada! O PDF está disponível para visualização.');
-                            }
-                        } else {
-                            // Se não foi aprovada, apenas restaurar o botão
-                            button.disabled = false;
-                            button.innerHTML = originalHtml;
-
-                            // Exibir mensagem de status atual
-                            let statusMsg = `Status atual: ${data.status}`;
-                            if (data.focus_status) {
-                                statusMsg += ` (${data.focus_status})`;
-                            }
-
-                            showStatusMessage('info', statusMsg);
-                        }
-                    } else {
-                        // Show an error message
-                        showStatusMessage('danger', data.error || 'Erro ao verificar status da nota fiscal.');
-
-                        // Restaurar o botão
-                        if (button) {
-                            button.innerHTML = originalHtml;
-                            button.disabled = false;
-                        }
-                    }
-                })
-                .catch(error => {
-                    console.error('Error checking invoice status:', error);
-                    showStatusMessage('danger', 'Erro ao verificar status da nota fiscal.');
-
-                    // Restaurar o botão
-                    if (button) {
-                        button.innerHTML = originalHtml;
-                        button.disabled = false;
-                    }
-                });
-        }
-
-        // Function to show status messages
-        function showStatusMessage(type, message) {
-            // Create a status message element
-            const messageDiv = document.createElement('div');
-            messageDiv.className = `alert alert-${type} alert-dismissible fade show`;
-            messageDiv.role = 'alert';
-
-            messageDiv.innerHTML = `
-            ${message}
-            <button type="button" class="btn-close" data-bs-dismiss="alert" aria-label="Close"></button>
-        `;
-
-            // Insert it at the top of the content
-            const container = document.querySelector('.container.py-4');
-            container.insertBefore(messageDiv, container.firstChild);
-
-            // Auto-dismiss after 5 seconds
-            setTimeout(() => {
-                messageDiv.remove();
-            }, 5000);
-        }
-
-        // Listen for clicks on the sync invoice button
-        document.addEventListener('click', function (event) {
-            // Check if clicked element is a sync button or one of its children
-            const syncButton = event.target.closest('.sync-invoice-btn');
-            if (syncButton) {
-                event.preventDefault();
-                const invoiceId = syncButton.dataset.invoiceId;
-
-                // Add loading state to button
-                syncButton.disabled = true;
-                syncButton.innerHTML = '<i class="fas fa-spinner fa-spin"></i>';
-
-                // Call the sync API endpoint
-                syncInvoiceStatus(invoiceId, syncButton);
-            }
-
-            // Verificar se o botão de emitir NFe foi clicado
-            const emitButton = event.target.closest('.emit-nfe-btn');
-            if (emitButton) {
-                event.preventDefault();
-                const href = emitButton.getAttribute('href');
-
-                // Mostrar mensagem de loading
-                const loadingMessage = document.createElement('div');
-                loadingMessage.className = 'alert alert-info alert-dismissible fade show';
-                loadingMessage.innerHTML = `
-                <strong><i class="fas fa-spinner fa-spin me-2"></i> Sua nota fiscal está sendo criada.</strong>
-                <p class="mb-0">Por favor, aguarde enquanto processamos sua solicitação.</p>
-                <button type="button" class="btn-close" data-bs-dismiss="alert" aria-label="Close"></button>
-            `;
-
-                // Adicionar a mensagem no topo da página
-                const container = document.querySelector('.container.py-4');
-                container.insertBefore(loadingMessage, container.firstChild);
-
-                // Substituir o botão por um spinner
-                emitButton.innerHTML = '<i class="fas fa-spinner fa-spin"></i> Processando...';
-                emitButton.disabled = true;
-
-                // Redirecionar para a URL de emissão
-                setTimeout(() => {
-                    window.location.href = href;
-                }, 500);
-            }
-        });
-
-        // Function to sync invoice status
-        function syncInvoiceStatus(invoiceId, button) {
-            fetch(`/invoices/sync/${invoiceId}/`)
-                .then(response => response.json())
-                .then(data => {
-                    if (data.success) {
-                        showStatusMessage('success', 'Status da nota fiscal sincronizado com sucesso.');
-
-                        // Forçar uma atualização imediata da interface
-                        // Primeiro, verificar o status atual da nota
-                        fetch(`/invoices/detail/${invoiceId}/json/?refresh=true`)
-                            .then(response => response.json())
-                            .then(invoiceData => {
-                                console.log("Dados da nota fiscal após sincronização:", invoiceData);
-
-                                // Se a nota foi aprovada, atualizar a interface imediatamente
-                                if (invoiceData.status === 'approved') {
-                                    // Obter o elemento TD pai
-                                    const tdElement = button.closest('td');
-                                    if (tdElement) {
-                                        // Preservar o botão de visualização e o botão de edição
-                                        const viewButton = tdElement.querySelector('a.btn-outline-primary');
-                                        const editButton = tdElement.querySelector('a[href*="singlesale_update"]');
-
-                                        // URL do PDF
-                                        const pdfUrl = invoiceData.focus_pdf_url || `/invoices/view_pdf/${invoiceId}/`;
-
-                                        // Criar conteúdo atualizado
-                                        const btnGroup = document.createElement('div');
-                                        btnGroup.className = 'btn-group';
-
-                                        btnGroup.innerHTML = `
-                                        ${viewButton ? viewButton.outerHTML : ''}
-                                        <span class="badge bg-success ms-1 me-1">
-                                            <i class="fas fa-check-circle me-1"></i> NF Emitida
-                                        </span>
-                                        <a href="${pdfUrl}" target="_blank" class="btn btn-sm btn-outline-primary" title="Visualizar PDF">
-                                            <i class="fas fa-file-pdf"></i>
-                                        </a>
-                                        ${editButton ? editButton.outerHTML : ''}
-                                    `;
-
-                                        // Atualizar o conteúdo
-                                        tdElement.innerHTML = '';
-                                        tdElement.appendChild(btnGroup);
-
-                                        showStatusMessage('success', 'Nota fiscal aprovada! O PDF está disponível para visualização.');
-                                    }
-                                } else {
-                                    // Se não foi aprovada, apenas restaurar o botão
-                                    button.disabled = false;
-                                    button.innerHTML = '<i class="fas fa-sync-alt"></i>';
-
-                                    // Exibir mensagem de status atual
-                                    let statusMsg = `Status atual: ${invoiceData.status}`;
-                                    if (invoiceData.focus_status) {
-                                        statusMsg += ` (${invoiceData.focus_status})`;
-                                    }
-
-                                    showStatusMessage('info', statusMsg);
-                                }
-                            })
-                            .catch(error => {
-                                console.error('Erro ao obter detalhes após sincronização:', error);
-                                button.disabled = false;
-                                button.innerHTML = '<i class="fas fa-sync-alt"></i>';
-                                showStatusMessage('warning', 'Status sincronizado, mas não foi possível verificar o resultado.');
-                            });
-                    } else {
-                        button.disabled = false;
-                        button.innerHTML = '<i class="fas fa-sync-alt"></i>';
-                        showStatusMessage('danger', data.message || 'Erro ao sincronizar status da nota fiscal.');
-                    }
-                })
-                .catch(error => {
-                    console.error('Erro ao sincronizar:', error);
-                    button.disabled = false;
-                    button.innerHTML = '<i class="fas fa-sync-alt"></i>';
-                    showStatusMessage('danger', 'Erro ao sincronizar status da nota fiscal. Tente novamente.');
-                });
-        }
-=======
-document.addEventListener('DOMContentLoaded', function() {
-    
-    // ✅ SISTEMA DE SINCRONIZAÇÃO SIMPLES E FUNCIONAL
-    document.querySelectorAll('.sync-invoice-btn').forEach(button => {
-        button.addEventListener('click', function() {
-            const invoiceId = this.getAttribute('data-invoice-id');
-            
-            if (!invoiceId) {
-                showAlert('error', 'ID da nota fiscal não encontrado');
-                return;
-            }
-            
-            // Mostrar loading
-            const originalHtml = this.innerHTML;
-            this.innerHTML = '<i class="fas fa-spinner fa-spin"></i>';
-            this.disabled = true;
-            
-            // Fazer requisição para sincronizar status
-            fetch(`/invoices/sync/${invoiceId}/`)
-                .then(response => response.json())
-                .then(data => {
-                    console.log('Resposta da API:', data); // DEBUG
-                    
-                    if (data.success) {
-                        showAlert('success', 'Status sincronizado! Atualizando página...');
-                        
-                        // ✅ SEMPRE RECARREGAR - SOLUÇÃO MAIS CONFIÁVEL
-                        setTimeout(() => {
-                            window.location.reload();
-                        }, 800);
-                        
-                    } else {
-                        this.innerHTML = originalHtml;
-                        this.disabled = false;
-                        showAlert('error', data.message || 'Erro ao sincronizar status');
-                    }
-                })
-                .catch(error => {
-                    console.error('Erro:', error);
-                    this.innerHTML = originalHtml;
-                    this.disabled = false;
-                    showAlert('error', 'Erro ao conectar com o servidor');
-                });
-        });
->>>>>>> 4c85faff
+        // Removido o cálculo JS dos totais dos cards. Os valores agora vêm apenas do backend.
+        // (Se desejar, pode manter outras funções JS úteis aqui, mas não sobrescrever os cards de totais)
     });
-    
-    // ✅ FUNÇÃO PARA MOSTRAR ALERTAS (CORRIGIDA)
-    function showAlert(type, message) {
-        // Remover alertas existentes
-        const existingAlerts = document.querySelectorAll('.alert-auto-hide');
-        existingAlerts.forEach(alert => alert.remove());
-        
-        // Determinar classe do alerta
-        let alertClass = 'alert-info';
-        if (type === 'success') alertClass = 'alert-success';
-        if (type === 'error') alertClass = 'alert-danger';
-        if (type === 'warning') alertClass = 'alert-warning';
-        
-        // Criar alerta
-        const alertDiv = document.createElement('div');
-        alertDiv.className = `alert ${alertClass} alert-dismissible fade show alert-auto-hide`;
-        alertDiv.innerHTML = `
-            ${message}
-            <button type="button" class="btn-close" data-bs-dismiss="alert" aria-label="Close"></button>
-        `;
-        
-        // ✅ INSERIR NO MESMO LOCAL QUE O BOTÃO "EMITIR NF" (FUNCIONANDO)
-        const targetContainer = document.querySelector('.container.py-4') || document.querySelector('.container');
-        if (targetContainer) {
-            // Inserir após o título, antes dos filtros
-            const title = targetContainer.querySelector('.d-flex.justify-content-between.align-items-center.mb-4');
-            if (title) {
-                title.insertAdjacentElement('afterend', alertDiv);
-            } else {
-                targetContainer.insertBefore(alertDiv, targetContainer.firstChild);
-            }
-        }
-        
-        // Auto-remover após 4 segundos
-        setTimeout(() => {
-            if (alertDiv && alertDiv.parentNode) {
-                alertDiv.remove();
-            }
-        }, 4000);
-    }
-    
-    // ✅ MANTER FUNCIONALIDADE DO BOTÃO GERAR BOLETO
-    document.querySelectorAll('.generate-boleto-btn').forEach(button => {
-        button.addEventListener('click', function(e) {
-            e.preventDefault();
-            const invoiceId = this.getAttribute('data-invoice-id');
-            showAlert('info', `Gerando boleto para a nota fiscal ${invoiceId}...`);
-            // Implementação futura do boleto
-        });
-    });
-});
 </script>
 {% endblock %}
 
