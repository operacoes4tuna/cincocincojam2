--- conflicted
+++ resolved
@@ -98,7 +98,6 @@
                     <input type="date" class="form-control" name="due_end_date" value="{{ request.GET.due_end_date }}">
                 </div>
                 
-<<<<<<< HEAD
                 <div class="col-md-1">
                     <label class="form-label">{% translate "Tipo" %}</label>
                     <select name="type" class="form-select">
@@ -108,35 +107,10 @@
                         <option value="with_recurrence" {% if request.GET.type == 'with_recurrence' %}selected{% endif %}>{% translate "Com Recorrência" %}</option>
                     </select>
                 </div>
-                <div class="col-md-2">
-                    <label class="form-label">{% translate "Linhas por página" %}</label>
-                    <select name="paginate_by" class="form-select" onchange="this.form.submit()">
-                        <option value="5" {% if request.GET.paginate_by == '5' %}selected{% endif %}>5</option>
-                        <option value="10" {% if request.GET.paginate_by == '10' %}selected{% endif %}>10</option>
-                        <option value="15" {% if request.GET.paginate_by == '15' or not request.GET.paginate_by %}selected{% endif %}>15</option>
-                        <option value="20" {% if request.GET.paginate_by == '20' %}selected{% endif %}>20</option>
-                        <option value="50" {% if request.GET.paginate_by == '50' %}selected{% endif %}>50</option>
-                        <option value="100" {% if request.GET.paginate_by == '100' %}selected{% endif %}>100</option>
-                        <option value="all" {% if request.GET.paginate_by == 'all' %}selected{% endif %}>{% translate "Todos" %}</option>
-                    </select>
-                </div>
                 <div class="col-md-12 d-flex justify-content-end">
                     <button type="submit" class="btn btn-outline-primary">
                         <i class="fas fa-filter me-1"></i> {% translate "Filtrar" %}
                     </button>
-=======
-                <!-- Botões de Ação -->
-                <div class="col-12">
-                    <hr class="my-3">
-                    <div class="d-flex justify-content-end">
-                        <a href="{% url 'payments:singlesale_list' %}" class="btn btn-outline-secondary me-2">
-                            <i class="fas fa-eraser me-1"></i> {% translate "Limpar Filtros" %}
-                        </a>
-                        <button type="submit" class="btn btn-primary">
-                            <i class="fas fa-search me-1"></i> {% translate "Pesquisar" %}
-                        </button>
-                    </div>
->>>>>>> 4767a689
                 </div>
             </form>
         </div>
@@ -431,12 +405,6 @@
 {% block extra_js %}
 <script>
     document.addEventListener('DOMContentLoaded', function () {
-<<<<<<< HEAD
-        // Removido o cálculo JS dos totais dos cards. Os valores agora vêm apenas do backend.
-        // (Se desejar, pode manter outras funções JS úteis aqui, mas não sobrescrever os cards de totais)
-    });
-</script>
-=======
         // Função para formatar valores no padrão brasileiro (R$)
         function formatarMoedaBR(valor) {
             return valor.toLocaleString('pt-BR', {
@@ -906,87 +874,50 @@
                     showStatusMessage('danger', 'Erro ao sincronizar status da nota fiscal. Tente novamente.');
                 });
         }
->>>>>>> 4767a689
-
-        // ✅ BOTÃO LIMPAR FILTROS (manter este)
-        const clearFiltersBtn = document.querySelector('a[href*="singlesale_list"]:not([href*="?"]):not([href*="singlesale_detail"]):not([href*="singlesale_update"])');
-        if (clearFiltersBtn && clearFiltersBtn.textContent.includes('Limpar')) {
-            clearFiltersBtn.addEventListener('click', function(e) {
-                e.preventDefault();
-                
-                // Limpar todos os campos do formulário
-                const form = document.querySelector('form[method="get"]');
-                const inputs = form.querySelectorAll('input[type="text"], input[type="date"]');
-                const selects = form.querySelectorAll('select');
-                
-                // Limpar inputs
-                inputs.forEach(input => {
-                    input.value = '';
-                });
-                
-                // Resetar selects para valores padrão
-                selects.forEach(select => {
-                    if (select.name === 'status') {
-                        // Status padrão: PENDING
-                        select.value = 'PENDING';
-                    } else {
-                        // Outros selects: primeira opção (vazia)
-                        select.selectedIndex = 0;
-                    }
-                });
-                
-                // Mostrar mensagem de confirmação
-                showStatusMessage('info', 'Filtros limpos! Status definido como "Pendente" por padrão.');
-                
-                // Submeter o formulário automaticamente após 1 segundo
-                setTimeout(() => {
-                    form.submit();
-                }, 1000);
-            });
-        }
-
-        // Modais de Confirmação de Exclusão
-        {% for sale in object_list %}
-        {% with has_issued=False %}
-            {% for invoice in sale.invoices.all %}
-                {% if invoice.status == 'approved' %}
-                    {% with has_issued=True %}{% endwith %}
-                {% endif %}
-            {% endfor %}
-            {% if not has_issued %}
-            <div class="modal fade" id="deleteModal-{{ sale.id }}" tabindex="-1" aria-labelledby="deleteModalLabel-{{ sale.id }}" aria-hidden="true">
-                <div class="modal-dialog">
-                    <div class="modal-content" style="background-color: #000000; color: #ffffff;">
-                        <div class="modal-header" style="border-bottom: 1px solid #333;">
-                            <h5 class="modal-title" style="color: #ffffff;" id="deleteModalLabel-{{ sale.id }}">{% translate "Confirmar Exclusão" %}</h5>
-                            <button type="button" class="btn-close btn-close-white" data-bs-dismiss="modal" aria-label="Close"></button>
-                        </div>
-                        <div class="modal-body">
-                            <p style="color: #ffffff;">{% translate "Tem certeza que deseja excluir a venda" %} <strong style="color: #ffffff;">#{{ sale.id }}</strong>?</p>
-                            <p style="color: #ffffff;"><strong style="color: #ffffff;">{% translate "Cliente:" %}</strong> <span style="color: #ffffff;">{{ sale.customer_name }}</span></p>
-                            <p style="color: #ffffff;"><strong style="color: #ffffff;">{% translate "Valor:" %}</strong> <span style="color: #ffffff;">R$ {{ sale.amount|floatformat:2 }}</span></p>
-                            <div class="alert alert-warning" role="alert">
-                                <i class="fas fa-exclamation-triangle me-2"></i>
-                                {% translate "Esta ação não pode ser desfeita." %}
-                            </div>
-                        </div>
-                        <div class="modal-footer" style="border-top: 1px solid #333;">
-                            <button type="button" class="btn btn-secondary" data-bs-dismiss="modal">
-                                {% translate "Cancelar" %}
-                            </button>
-                            <form method="post" action="{% url 'payments:singlesale_delete' pk=sale.id %}" style="display: inline;">
-                                {% csrf_token %}
-                                <button type="submit" class="btn btn-danger">
-                                    <i class="fas fa-trash me-1"></i> {% translate "Confirmar Exclusão" %}
-                                </button>
-                            </form>
-                        </div>
-                    </div>
-                </div>
-            </div>
-            {% endif %}
-        {% endwith %}
-        {% endfor %}
     });
 </script>
+
+<!-- Modais de Confirmação de Exclusão -->
+{% for sale in object_list %}
+{% with has_issued=False %}
+    {% for invoice in sale.invoices.all %}
+        {% if invoice.status == 'approved' %}
+            {% with has_issued=True %}{% endwith %}
+        {% endif %}
+    {% endfor %}
+    {% if not has_issued %}
+    <div class="modal fade" id="deleteModal-{{ sale.id }}" tabindex="-1" aria-labelledby="deleteModalLabel-{{ sale.id }}" aria-hidden="true">
+        <div class="modal-dialog">
+            <div class="modal-content" style="background-color: #000000; color: #ffffff;">
+                <div class="modal-header" style="border-bottom: 1px solid #333;">
+                    <h5 class="modal-title" style="color: #ffffff;" id="deleteModalLabel-{{ sale.id }}">{% translate "Confirmar Exclusão" %}</h5>
+                    <button type="button" class="btn-close btn-close-white" data-bs-dismiss="modal" aria-label="Close"></button>
+                </div>
+                <div class="modal-body">
+                    <p style="color: #ffffff;">{% translate "Tem certeza que deseja excluir a venda" %} <strong style="color: #ffffff;">#{{ sale.id }}</strong>?</p>
+                    <p style="color: #ffffff;"><strong style="color: #ffffff;">{% translate "Cliente:" %}</strong> <span style="color: #ffffff;">{{ sale.customer_name }}</span></p>
+                    <p style="color: #ffffff;"><strong style="color: #ffffff;">{% translate "Valor:" %}</strong> <span style="color: #ffffff;">R$ {{ sale.amount|floatformat:2 }}</span></p>
+                    <div class="alert alert-warning" role="alert">
+                        <i class="fas fa-exclamation-triangle me-2"></i>
+                        {% translate "Esta ação não pode ser desfeita." %}
+                    </div>
+                </div>
+                <div class="modal-footer" style="border-top: 1px solid #333;">
+                    <button type="button" class="btn btn-secondary" data-bs-dismiss="modal">
+                        {% translate "Cancelar" %}
+                    </button>
+                    <form method="post" action="{% url 'payments:singlesale_delete' pk=sale.id %}" style="display: inline;">
+                        {% csrf_token %}
+                        <button type="submit" class="btn btn-danger">
+                            <i class="fas fa-trash me-1"></i> {% translate "Confirmar Exclusão" %}
+                        </button>
+                    </form>
+                </div>
+            </div>
+        </div>
+    </div>
+    {% endif %}
+{% endwith %}
+{% endfor %}
+
 {% endblock %}