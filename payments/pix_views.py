--- conflicted
+++ resolved
@@ -130,85 +130,106 @@
     """
     Webhook para receber notificações de pagamento da OpenPix.
     """
+    # A implementação completa do webhook será feita posteriormente
+    import json
+    import logging
+    import hmac
+    import hashlib
+    from django.conf import settings
+    from .models import PaymentTransaction
+    from courses.models import Enrollment
+    
+    logger = logging.getLogger('payments')
+    
+    # Log da requisição recebida
     logger.info("Webhook OpenPix recebido")
     
     try:
-        # Obter o corpo da requisição
-        payload = request.body
-        signature = request.headers.get('x-webhook-signature')
-        
-        # Verificar assinatura em ambiente de produção
-        openpix = OpenPixService()
-        
-        if openpix.is_production() and settings.OPENPIX_WEBHOOK_SECRET:
-            if not signature:
-                logger.error("Webhook sem assinatura em ambiente de produção")
-                return HttpResponse(status=401, content="Assinatura não encontrada")
-                
-            # Verificar assinatura
-            import hmac
-            import hashlib
-            import base64
-            
-            # Calcular HMAC SHA-256
-            calculated_signature = hmac.new(
+        # Verificar assinatura do webhook (quando estiver em produção)
+        if not settings.DEBUG and settings.OPENPIX_WEBHOOK_SECRET:
+            signature = request.headers.get('x-webhook-signature', '')
+            
+            # Calcular assinatura esperada
+            payload = request.body
+            expected_signature = hmac.new(
                 settings.OPENPIX_WEBHOOK_SECRET.encode('utf-8'),
                 payload,
                 hashlib.sha256
-            ).digest()
-            
-            # Codificar em base64
-            calculated_signature_b64 = base64.b64encode(calculated_signature).decode('utf-8')
-            
-            if calculated_signature_b64 != signature:
-                logger.error("Assinatura do webhook inválida")
-                return HttpResponse(status=401, content="Assinatura inválida")
-        
-        # Parsear o payload
-        data = json.loads(payload)
-        logger.info(f"Webhook data: {json.dumps(data)}")
-        
-        # Verificar tipo de evento
-        event = data.get('event')
+            ).hexdigest()
+            
+            if not hmac.compare_digest(signature, expected_signature):
+                logger.error(f"Assinatura de webhook inválida. Recebida: {signature}, Esperada: {expected_signature}")
+                return HttpResponse(status=401)
+        
+        # Obter dados do webhook
+        payload = json.loads(request.body.decode('utf-8'))
+        logger.info(f"Payload do webhook: {json.dumps(payload)[:200]}...") # Log truncado para não ser muito grande
+        
+        # Verificar o tipo de evento
+        event = payload.get('event')
         if event != 'CHARGE_COMPLETED':
             logger.info(f"Evento ignorado: {event}")
+            return HttpResponse(status=200)  # Aceitar o webhook, mas ignorar eventos que não sejam de pagamento concluído
+        
+        # Obter dados da cobrança
+        charge = payload.get('charge', {})
+        correlation_id = charge.get('correlationID')
+        status = charge.get('status')
+        
+        if not correlation_id or status != 'COMPLETED':
+            logger.info(f"Ignorando webhook - correlation_id ausente ou status diferente de COMPLETED: {status}")
             return HttpResponse(status=200)
         
-        # Processar notificação de pagamento
-        charge_data = data.get('charge', {})
-        correlation_id = charge_data.get('correlationID')
-        
-        if not correlation_id:
-            logger.error("Webhook sem correlationID")
-            return HttpResponse(status=400, content="correlationID não encontrado")
-        
-        logger.info(f"Processando pagamento para correlationID: {correlation_id}")
-        
-        # Buscar transação pelo correlation_id
-        payment = PaymentTransaction.objects.filter(correlation_id=correlation_id, status='PENDING').first()
-        
-        if not payment:
-            logger.error(f"Pagamento não encontrado para correlationID: {correlation_id}")
-            return HttpResponse(status=404, content="Pagamento não encontrado")
-        
-        # Atualizar status da transação
-        payment.status = 'PAID'
-        payment.payment_date = timezone.now()
-        payment.save()
-        
-        # Atualizar status da matrícula
-        enrollment = payment.enrollment
-        enrollment.status = 'ACTIVE'
-        enrollment.save()
-        
-        logger.info(f"Pagamento {payment.id} confirmado com sucesso via webhook")
-        
-        # Retornar resposta de sucesso
-        return HttpResponse(status=200, content="Webhook processado com sucesso")
-        
+        logger.info(f"Processando pagamento para correlation_id: {correlation_id}")
+        
+        # Buscar a transação correspondente
+        try:
+            # Primeiro, verificar pagamento de curso
+            transaction = PaymentTransaction.objects.get(correlation_id=correlation_id)
+            
+            # Se já estiver pago, apenas retorna sucesso
+            if transaction.status == PaymentTransaction.Status.PAID:
+                logger.info(f"Transação {transaction.id} já estava marcada como paga.")
+                return HttpResponse(status=200)
+            
+            # Marcar como pago
+            transaction.status = PaymentTransaction.Status.PAID
+            transaction.payment_date = timezone.now()
+            transaction.save()
+            
+            # Atualizar status da matrícula
+            enrollment = transaction.enrollment
+            enrollment.status = Enrollment.Status.ACTIVE
+            enrollment.save()
+            
+            logger.info(f"Pagamento confirmado para matrícula {enrollment.id} via webhook.")
+            return HttpResponse(status=200)
+            
+        except PaymentTransaction.DoesNotExist:
+            # Verificar se é uma venda avulsa
+            from .models import SingleSale
+            try:
+                sale = SingleSale.objects.get(correlation_id=correlation_id)
+                
+                # Se já estiver pago, apenas retorna sucesso
+                if sale.status == SingleSale.Status.PAID:
+                    logger.info(f"Venda avulsa {sale.id} já estava marcada como paga.")
+                    return HttpResponse(status=200)
+                
+                # Marcar como pago
+                sale.mark_as_paid()
+                logger.info(f"Pagamento confirmado para venda avulsa {sale.id} via webhook.")
+                return HttpResponse(status=200)
+                
+            except SingleSale.DoesNotExist:
+                logger.error(f"Nenhuma transação encontrada para correlation_id: {correlation_id}")
+                return HttpResponse(status=404)
+    
     except Exception as e:
         logger.exception(f"Erro ao processar webhook: {str(e)}")
-        return HttpResponse(status=500, content=f"Erro ao processar webhook: {str(e)}")
+        return HttpResponse(status=500)
+    
+    return HttpResponse(status=200)
 
 def check_payment_status(request, payment_id):
     """
@@ -251,16 +272,8 @@
     Simula o pagamento de uma cobrança Pix no ambiente de sandbox.
     Essa função só deve ser utilizada em ambiente de desenvolvimento.
     """
-<<<<<<< HEAD
-    from .openpix_service import OpenPixService
-    openpix = OpenPixService()
-    
-    # Verificar se estamos em ambiente de DEBUG ou DEBUG_PAYMENTS
-    if not openpix.is_sandbox:
-=======
     # Verificar se estamos em ambiente de DEBUG ou DEBUG_PAYMENTS
     if not settings.DEBUG and not getattr(settings, 'DEBUG_PAYMENTS', False):
->>>>>>> 6cb872cf
         messages.error(request, _('Esta funcionalidade está disponível apenas em ambiente de testes.'))
         return redirect('courses:student:dashboard')
     
@@ -271,7 +284,7 @@
         
         payment = get_object_or_404(PaymentTransaction, id=payment_id)
         
-        # Verificar se o usuário é o dono do pagamento ou admin
+        # Verificar se o usuário é o dono do pagamento
         if payment.enrollment.student != request.user and not request.user.is_staff:
             messages.error(request, _('Você não tem permissão para simular este pagamento.'))
             return redirect('courses:student:dashboard')
@@ -281,32 +294,43 @@
             messages.warning(request, _('Este pagamento não está pendente.'))
             return redirect('payments:pix_payment_detail', payment_id=payment.id)
         
+        # Chamar API da OpenPix para simular pagamento
+        from .openpix_service import OpenPixService
+        openpix = OpenPixService()
+        
         # Registrar informações no log
-        logger.info(f"Tentando simular pagamento: ID={payment_id}, Correlation ID={payment.correlation_id}")
-        
-        # Chamar API para simular pagamento
-        result = openpix.simulate_payment(payment.correlation_id, use_local_simulation=False)
+        print(f"Tentando simular pagamento: ID={payment_id}, Correlation ID={payment.correlation_id}")
+        
+        # Usar simulação local por padrão para evitar problemas de SSL
+        result = openpix.simulate_payment(payment.correlation_id, use_local_simulation=True)
         
         if result.get('success'):
-            messages.success(request, _('Pagamento simulado com sucesso! Aguarde a confirmação via webhook ou clique em "Verificar pagamento".'))
-            
-            # Atualizar status do pagamento para facilitar testes
+            messages.success(request, _('Pagamento simulado com sucesso! Você foi matriculado no curso.'))
+            
+            # Atualizar status do pagamento para facilitar testes (opcional)
             payment.status = PaymentTransaction.Status.PAID
             payment.payment_date = timezone.now()
             payment.save()
             
-            # Atualizar status da matrícula
+            # Também atualizar o status da matrícula
             enrollment = payment.enrollment
-            enrollment.status = 'ACTIVE'
+            enrollment.status = Enrollment.Status.ACTIVE
             enrollment.save()
             
-            # Redirecionar para a página de cursos
-            return redirect('courses:my_courses')
+            # Redirecionar para a página de aprendizado do curso em vez da página de pagamento
+            return redirect('courses:student:course_learn', pk=enrollment.course.id)
         else:
-            messages.error(request, _('Erro ao simular pagamento: {}').format(result.get('error', 'Erro desconhecido')))
-            return redirect('payments:pix_payment_detail', payment_id=payment.id)
+            error_detail = result.get('error', 'Erro desconhecido')
+            messages.error(request, _(f'Erro ao simular pagamento: {error_detail}'))
+            print(f"Erro na simulação: {error_detail}")
+        
+        return redirect('payments:pix_payment_detail', payment_id=payment.id)
     
     except Exception as e:
-        logger.exception(f"Erro ao simular pagamento: {str(e)}")
-        messages.error(request, _('Erro ao processar o pagamento: {}').format(str(e)))
-        return redirect('payments:pix_payment_detail', payment_id=payment.id)+        # Log do erro para depuração
+        import traceback
+        print(f"Erro ao processar simulação de pagamento: {str(e)}")
+        print(traceback.format_exc())
+        
+        messages.error(request, _(f'Erro ao processar simulação: {str(e)}'))
+        return redirect('courses:student:dashboard')